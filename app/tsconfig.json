--- conflicted
+++ resolved
@@ -13,12 +13,9 @@
   },
   "exclude": [
     "node_modules",
-<<<<<<< HEAD
     "dist",
     "typings/main",
     "typings/main.d.ts"
-=======
-    "dist"
->>>>>>> b66945cf
+
   ]
 }