--- conflicted
+++ resolved
@@ -2,7 +2,6 @@
 
 * [Introduction](README.md)
 * [Features](handout/01-features.md)
-<<<<<<< HEAD
    * [ES6](handout/features/es6.md)
        * [Classes](handout/features/classes.md)
        * [Refresher on 'this'](handout/handout/refresher_on_this.md)
@@ -27,25 +26,15 @@
            * [Property Decorators](handout/features/property_decorators.md)
            * [Class Decorators](handout/features/class_decorators.md)
            * [Parameter Decorators](handout/features/parameter_decorators.md)
-=======
->>>>>>> eb1b74d7
 * [Tooling](handout/02-tooling.md)
 * [Components](handout/03-components.md)
 * [Observables](handout/04-observables.md)
 * [Dependency Injection](handout/05-di.md)
 * [Change Detection](handout/06-change-detection.md)
-<<<<<<< HEAD
-   * [Immutable JS](handout/05.1-immutablejs.md)
-=======
-    * [Immutable JS](handout/05.1-immutablejs.md)
->>>>>>> eb1b74d7
+  * [Immutable JS](handout/05.1-immutablejs.md)
 * [Pipes](handout/07-pipes.md)
 * [Form Builder](handout/08-form-builder.md)
 * [Routing](handout/09-routing.md)
 * [Redux](handout/10-redux.md)
 * [Migrate](handout/11-migrate.md)
-<<<<<<< HEAD
-* [Universal](handout/12-universal.md)
-=======
-* [Universal](handout/12-universal.md)
->>>>>>> eb1b74d7
+* [Universal](handout/12-universal.md)